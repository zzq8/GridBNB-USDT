--- conflicted
+++ resolved
@@ -41,21 +41,10 @@
         if not self.trader.symbol_info:
             self.trader.trade_log.error("交易对信息未初始化")
             return 0
-<<<<<<< HEAD
-            
-        # BNB重复计算
-        # base_amount = (
-        #    float(balance.get('total', {}).get(self.trader.symbol_info['base'], 0)) +
-        #    float(funding_balance.get(self.trader.symbol_info['base'], 0))
-        # )
-        
-        base_amount = float(balance.get('total', {}).get(self.trader.symbol_info['base'], 0))
-=======
         base_amount = (
             float(balance.get('free', {}).get(self.trader.symbol_info['base'], 0)) +
             float(funding_balance.get(self.trader.symbol_info['base'], 0))
         )
->>>>>>> c7738c9c
         current_price = await self.trader._get_latest_price()
         return base_amount * current_price
 
@@ -65,23 +54,12 @@
             position_value = await self._get_position_value()
             balance = await self.trader.exchange.fetch_balance()
             funding_balance = await self.trader.exchange.fetch_funding_balance()
-<<<<<<< HEAD
-
-            # USDT重复计算
-            # usdt_balance = (
-            #    float(balance.get('total', {}).get('USDT', 0)) +
-            #    float(funding_balance.get('USDT', 0))
-            # )
-
-            usdt_balance = float(balance.get('total', {}).get('USDT', 0))
-=======
             
             usdt_balance = (
                 float(balance.get('free', {}).get('USDT', 0)) +
                 float(funding_balance.get('USDT', 0))
             )
             
->>>>>>> c7738c9c
             total_assets = position_value + usdt_balance
             if total_assets == 0:
                 return 0
