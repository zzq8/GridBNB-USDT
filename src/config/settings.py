--- conflicted
+++ resolved
@@ -4,12 +4,7 @@
 import copy
 from typing import Optional, Dict, Union, Any
 
-<<<<<<< HEAD
-from pathlib import Path
-load_dotenv(Path(__file__).resolve().parent.parent.parent / "config" / ".env")
-=======
 from pydantic import BaseModel, field_validator, ConfigDict
->>>>>>> d5034098
 
 from src.config.loader import config_loader
 
